--- conflicted
+++ resolved
@@ -17,18 +17,13 @@
 ACCENT_COLOR = "#F1AC4B"  # Sandy Brown
 
 PRIMARY_COLOR = "#4F2D7F"  # Minsk
-<<<<<<< HEAD
 # Color de fondo para secciones claras y tablas
 PRIMARY_BG = "#F8F1FA"
-# Fondo general claro para el modo light (se usa también para las gráficas)
-# Fondo general claro para el modo light (se usa también para tablas)
-DARK_BG_COLOR = PRIMARY_BG
+# Fondo general claro para el modo light
+DARK_BG_COLOR = "#FFFFFF"  # Light background
 # Fondo transparente para las gráficas
 GRAPH_BG_COLOR = "rgba(0, 0, 0, 0)"
-=======
-# Fondo general claro para el modo light
-DARK_BG_COLOR = "#FFFFFF"  # Light background
->>>>>>> 24d369c5
+
 # Fondo de la página con gradiente corporativo
 BG_GRADIENT = f"linear-gradient(135deg, {PRIMARY_COLOR} 0%, {ACCENT_COLOR} 100%)"
 # Color de fondo para secciones claras y tablas
